{-# LANGUAGE NoImplicitPrelude #-}
{-# LANGUAGE ScopedTypeVariables #-}
{-# LANGUAGE InstanceSigs #-}
{-# LANGUAGE OverloadedStrings #-}
{-# LANGUAGE RebindableSyntax #-}

module Course.Parser where

import Course.Core
import Course.Person
import Course.Functor
import Course.Apply
import Course.Applicative
import Course.Bind
import Course.Monad
import Course.List
import Course.Optional
import Data.Char

-- $setup
-- >>> :set -XOverloadedStrings
-- >>> import Data.Char(isUpper)

type Input = Chars

data ParseError =
  UnexpectedEof
  | ExpectedEof Input
  | UnexpectedChar Char
  | Failed
  deriving Eq


instance Show ParseError where
  show UnexpectedEof =
    "Unexpected end of stream"
  show (ExpectedEof i) =
    stringconcat ["Expected end of stream, but got >", show i, "<"]
  show (UnexpectedChar c) =
    stringconcat ["Unexpected character: ", show [c]]
  show Failed =
    "Parse failed"

data ParseResult a =
  ErrorResult ParseError
  | Result Input a
  deriving Eq

instance Show a => Show (ParseResult a) where
  show (ErrorResult e) =
    show e
  show (Result i a) =
    stringconcat ["Result >", hlist i, "< ", show a]

-- Function to determine is a parse result is an error.
isErrorResult ::
  ParseResult a
  -> Bool
isErrorResult (ErrorResult _) =
  True
isErrorResult (Result _ _) =
  False

data Parser a = P {
  parse :: Input -> ParseResult a
}

-- | Produces a parser that always fails with @UnexpectedChar@ using the given character.
unexpectedCharParser ::
  Char
  -> Parser a
unexpectedCharParser c =
  P (\_ -> ErrorResult (UnexpectedChar c))

-- | Return a parser that always succeeds with the given value and consumes no input.
--
-- >>> parse (valueParser 3) "abc"
-- Result >abc< 3
valueParser ::
  a
  -> Parser a
valueParser a =
  P (`Result` a)

-- | Return a parser that always fails with the given error.
--
-- >>> isErrorResult (parse failed "abc")
-- True
failed ::
  Parser a
failed =
  P (\_ -> ErrorResult Failed)

-- | Return a parser that succeeds with a character off the input or fails with an error if the input is empty.
--
-- >>> parse character "abc"
-- Result >bc< 'a'
--
-- >>> isErrorResult (parse character "")
-- True
character ::
  Parser Char
character =
  P (\s -> case s of Nil -> ErrorResult UnexpectedEof
                     (c:.r) -> Result r c)

-- | Return a parser that maps any succeeding result with the given function.
--
-- >>> parse (mapParser succ character) "amz"
-- Result >mz< 'b'
--
-- parse (mapParser (+10) (valueParser 7)) ""
-- Result >< 17
mapParser ::
  (a -> b)
  -> Parser a
  -> Parser b
mapParser f (P p) =
  P (\input -> case p input of 
                 ErrorResult e -> ErrorResult e
                 Result r a -> Result r (f a))

-- | This is @mapParser@ with the arguments flipped.
-- It might be more helpful to use this function if you prefer this argument order.
flmapParser ::
  Parser a
  -> (a -> b)
  -> Parser b
flmapParser =
  flip mapParser

-- | Return a parser that puts its input into the given parser and
--
--   * if that parser succeeds with a value (a), put that value into the given function
--     then put in the remaining input in the resulting parser.
--
--   * if that parser fails with an error the returned parser fails with that error.
--
-- >>> parse (bindParser (\c -> if c == 'x' then character else valueParser 'v') character) "abc"
-- Result >bc< 'v'
--
-- >>> parse (bindParser (\c -> if c == 'x' then character else valueParser 'v') character) "a"
-- Result >< 'v'
--
-- >>> parse (bindParser (\c -> if c == 'x' then character else valueParser 'v') character) "xabc"
-- Result >bc< 'a'
--
-- >>> isErrorResult (parse (bindParser (\c -> if c == 'x' then character else valueParser 'v') character) "")
-- True
--
-- >>> isErrorResult (parse (bindParser (\c -> if c == 'x' then character else valueParser 'v') character) "x")
-- True
bindParser ::
  (a -> Parser b)
  -> Parser a
  -> Parser b
bindParser f (P p) =
  P (\i -> case p i of
             Result r a -> parse (f a) r
             ErrorResult e -> ErrorResult e)

-- | This is @bindParser@ with the arguments flipped.
-- It might be more helpful to use this function if you prefer this argument order.
flbindParser ::
  Parser a
  -> (a -> Parser b)
  -> Parser b
flbindParser =
  flip bindParser

-- | Return a parser that puts its input into the given parser and
--
--   * if that parser succeeds with a value (a), ignore that value
--     but put the remaining input into the second given parser.
--
--   * if that parser fails with an error the returned parser fails with that error.
--
-- /Tip:/ Use @bindParser@ or @flbindParser@.
--
-- >>> parse (character >>> valueParser 'v') "abc"
-- Result >bc< 'v'
--
-- >>> isErrorResult (parse (character >>> valueParser 'v') "")
-- True
(>>>) ::
  Parser a
  -> Parser b
  -> Parser b
p >>> q =
  bindParser (const q) p

-- | Return a parser that tries the first parser for a successful value.
--
--   * If the first parser succeeds then use this parser.
--
--   * If the first parser fails, try the second parser.
--
-- >>> parse (character ||| valueParser 'v') ""
-- Result >< 'v'
--
-- >>> parse (failed ||| valueParser 'v') ""
-- Result >< 'v'
--
-- >>> parse (character ||| valueParser 'v') "abc"
-- Result >bc< 'a'
--
-- >>> parse (failed ||| valueParser 'v') "abc"
-- Result >abc< 'v'
(|||) ::
  Parser a
  -> Parser a
  -> Parser a
P p1 ||| P p2 =
  P (\s -> let v = p1 s
           in if isErrorResult v
                then
                  p2 s
                else
                  v)

infixl 3 |||

-- | Return a parser that continues producing a list of values from the given parser.
--
-- /Tip:/ Use @list1@, @valueParser@ and @(|||)@.
--
-- >>> parse (list character) ""
-- Result >< ""
--
-- >>> parse (list digit) "123abc"
-- Result >abc< "123"
--
-- >>> parse (list digit) "abc"
-- Result >abc< ""
--
-- >>> parse (list character) "abc"
-- Result >< "abc"
--
-- >>> parse (list (character *> valueParser 'v')) "abc"
-- Result >< "vvv"
--
-- >>> parse (list (character *> valueParser 'v')) ""
-- Result >< ""
list ::
  Parser a
  -> Parser (List a)
list k =
  list1 k ||| valueParser Nil

-- | Return a parser that produces at least one value from the given parser then
-- continues producing a list of values from the given parser (to ultimately produce a non-empty list).
-- The returned parser fails if The input is empty.
--
-- /Tip:/ Use @bindParser@, @list@ and @valueParser@.
--
-- >>> parse (list1 (character)) "abc"
-- Result >< "abc"
--
-- >>> parse (list1 (character *> valueParser 'v')) "abc"
-- Result >< "vvv"
--
-- >>> isErrorResult (parse (list1 (character *> valueParser 'v')) "")
-- True
list1 ::
  Parser a
  -> Parser (List a)
list1 k =
  flbindParser k (\k' ->
  flbindParser (list k) (\kk' ->
  valueParser (k' :. kk')))

-- | Return a parser that produces a character but fails if
--
--   * The input is empty.
--
--   * The character does not satisfy the given predicate.
--
-- /Tip:/ The @bindParser@, @unexpectedCharParser@ and @character@ functions will be helpful here.
--
-- >>> parse (satisfy isUpper) "Abc"
-- Result >bc< 'A'
--
-- >>> isErrorResult (parse (satisfy isUpper) "abc")
-- True
satisfy ::
  (Char -> Bool)
  -> Parser Char
satisfy p =
  bindParser (\c ->
    if p c then valueParser c else unexpectedCharParser c) character

-- | Return a parser that produces the given character but fails if
--
--   * The input is empty.
--
--   * The produced character is not equal to the given character.
--
-- /Tip:/ Use the @satisfy@ function.
is ::
  Char -> Parser Char
is c =
  satisfy (== c)

-- | Return a parser that produces a character between '0' and '9' but fails if
--
--   * The input is empty.
--
--   * The produced character is not a digit.
--
-- /Tip:/ Use the @satisfy@ and @Data.Char#isDigit@ functions.
digit ::
  Parser Char
digit =
  satisfy isDigit

-- | Return a parser that produces zero or a positive integer but fails if
--
--   * The input is empty.
--
--   * The input does not produce a valid series of digits
--
-- /Tip:/ Use the @bindParser@, @valueParser@, @list1@, @read@ and @digit@
-- functions.
-- >>> parse natural "123"
-- Result >< 123
--
-- >>> parse natural "123ab"
-- Result >ab< 123
--
-- >>> isErrorResult (parse natural "abc")
-- True
--
-- >>> isErrorResult (parse natural "")
-- True
natural ::
  Parser Int
natural =
  bindParser (\k -> case read k of Empty        -> failed
                                   Full h -> valueParser h) (list digit)

--
-- | Return a parser that produces a space character but fails if
--
--   * The input is empty.
--
--   * The produced character is not a space.
--
-- /Tip:/ Use the @satisfy@ and @Data.Char#isSpace@ functions.
space ::
  Parser Char
space =
  satisfy isSpace

-- | Return a parser that produces one or more space characters
-- (consuming until the first non-space) but fails if
--
--   * The input is empty.
--
--   * The first produced character is not a space.
--
-- /Tip:/ Use the @list1@ and @space@ functions.
spaces1 ::
  Parser Chars
spaces1 =
  list1 space

-- | Return a parser that produces a lower-case character but fails if
--
--   * The input is empty.
--
--   * The produced character is not lower-case.
--
-- /Tip:/ Use the @satisfy@ and @Data.Char#isLower@ functions.
lower ::
  Parser Char
lower =
  satisfy isLower

-- | Return a parser that produces an upper-case character but fails if
--
--   * The input is empty.
--
--   * The produced character is not upper-case.
--
-- /Tip:/ Use the @satisfy@ and @Data.Char#isUpper@ functions.
upper ::
  Parser Char
upper =
  satisfy isUpper

-- | Return a parser that produces an alpha character but fails if
--
--   * The input is empty.
--
--   * The produced character is not alpha.
--
-- /Tip:/ Use the @satisfy@ and @Data.Char#isAlpha@ functions.
alpha ::
  Parser Char
alpha =
  satisfy isAlpha

-- | Return a parser that sequences the given list of parsers by producing all their results
-- but fails on the first failing parser of the list.
--
-- /Tip:/ Use @bindParser@ and @valueParser@.
-- /Tip:/ Optionally use @List#foldRight@. If not, an explicit recursive call.
--
-- >>> parse (sequenceParser (character :. is 'x' :. upper :. Nil)) "axCdef"
-- Result >def< "axC"
--
-- >>> isErrorResult (parse (sequenceParser (character :. is 'x' :. upper :. Nil)) "abCdef")
-- True
sequenceParser ::
  List (Parser a)
  -> Parser (List a)
sequenceParser Nil =
  valueParser Nil
sequenceParser (h:.t) =
  flbindParser h (\a ->
  flbindParser (sequenceParser t) (\as ->
  valueParser (a :. as)))

-- | Return a parser that produces the given number of values off the given parser.
-- This parser fails if the given parser fails in the attempt to produce the given number of values.
--
-- /Tip:/ Use @sequenceParser@ and @List.replicate@.
--
-- >>> parse (thisMany 4 upper) "ABCDef"
-- Result >ef< "ABCD"
--
-- >>> isErrorResult (parse (thisMany 4 upper) "ABcDef")
-- True
thisMany ::
  Int
  -> Parser a
  -> Parser (List a)
thisMany n p =
  sequenceParser (replicate n p)

-- | Write a parser for Person.age.
--
-- /Age: positive integer/
--
-- /Tip:/ Equivalent to @natural@.
--
-- >>> parse ageParser "120"
-- Result >< 120
--
-- >>> isErrorResult (parse ageParser "abc")
-- True
--
-- >>> isErrorResult (parse ageParser "-120")
-- True
ageParser ::
  Parser Int
ageParser =
  natural

-- | Write a parser for Person.firstName.
-- /First Name: non-empty string that starts with a capital letter and is followed by zero or more lower-case letters/
--
-- /Tip:/ Use @bindParser@, @valueParser@, @upper@, @list@ and @lower@.
--
-- >>> parse firstNameParser "Abc"
-- Result >< "Abc"
--
-- >>> isErrorResult (parse firstNameParser "abc")
-- True
firstNameParser ::
  Parser Chars
firstNameParser =
  flbindParser upper (\c ->
  flbindParser (list lower) (\cs ->
  valueParser (c :. cs)))

-- | Write a parser for Person.surname.
--
-- /Surname: string that starts with a capital letter and is followed by 5 or more lower-case letters./
--
-- /Tip:/ Use @bindParser@, @valueParser@, @upper@, @thisMany@, @lower@ and @list@.
--
-- >>> parse surnameParser "Abcdef"
-- Result >< "Abcdef"
--
-- >>> isErrorResult (parse surnameParser "Abc")
-- True
--
-- >>> isErrorResult (parse surnameParser "abc")
-- True
surnameParser ::
  Parser Chars
surnameParser =
  flbindParser upper (\c ->
  flbindParser (thisMany 5 lower) (\cs ->
  flbindParser (list lower) (\t ->
  valueParser (c :. cs ++ t))))

-- | Write a parser for Person.smoker.
--
-- /Smoker: character that must be @'y'@ or @'n'@/
--
-- /Tip:/ Use @is@ and @(|||)@./
--
-- >>> parse smokerParser "yabc"
-- Result >abc< 'y'
--
-- >>> parse smokerParser "nabc"
-- Result >abc< 'n'
--
-- >>> isErrorResult (parse smokerParser "abc")
-- True
smokerParser ::
  Parser Char
smokerParser =
  is 'y' ||| is 'n'

-- | Write part of a parser for Person#phoneBody.
-- This parser will only produce a string of digits, dots or hyphens.
-- It will ignore the overall requirement of a phone number to
-- start with a digit and end with a hash (#).
--
-- /Phone: string of digits, dots or hyphens .../
--
-- /Tip:/ Use @list@, @digit@, @(|||)@ and @is@.
--
-- >>> parse phoneBodyParser "123-456"
-- Result >< "123-456"
--
-- >>> parse phoneBodyParser "123-4a56"
-- Result >a56< "123-4"
--
-- >>> parse phoneBodyParser "a123-456"
-- Result >a123-456< ""
phoneBodyParser ::
  Parser Chars
phoneBodyParser =
  list (digit ||| is '.' ||| is '-')

-- | Write a parser for Person.phone.
--
-- /Phone: ... but must start with a digit and end with a hash (#)./
--
-- /Tip:/ Use @bindParser@, @valueParser@, @digit@, @phoneBodyParser@ and @is@.
--
-- >>> parse phoneParser "123-456#"
-- Result >< "123-456"
--
-- >>> parse phoneParser "123-456#abc"
-- Result >abc< "123-456"
--
-- >>> isErrorResult (parse phoneParser "123-456")
-- True
--
-- >>> isErrorResult (parse phoneParser "a123-456")
-- True
phoneParser ::
  Parser Chars
phoneParser =
  flbindParser digit (\d ->
  flbindParser phoneBodyParser (\z ->
  flbindParser (is '#') (\_ ->
  valueParser (d :. z))))

-- | Write a parser for Person.
--
-- /Tip:/ Use @bindParser@,
--            @valueParser@,
--            @(>>>)@,
--            @spaces1@,
--            @ageParser@,
--            @firstNameParser@,
--            @surnameParser@,
--            @smokerParser@,
--            @phoneParser@.
--
-- >>> isErrorResult (parse personParser "")
-- True
--
-- >>> isErrorResult (parse personParser "12x Fred Clarkson y 123-456.789#")
-- True
--
-- >>> isErrorResult (parse personParser "123 fred Clarkson y 123-456.789#")
-- True
--
-- >>> isErrorResult (parse personParser "123 Fred Cla y 123-456.789#")
-- True
--
-- >>> isErrorResult (parse personParser "123 Fred clarkson y 123-456.789#")
-- True
--
-- >>> isErrorResult (parse personParser "123 Fred Clarkson x 123-456.789#")
-- True
--
-- >>> isErrorResult (parse personParser "123 Fred Clarkson y 1x3-456.789#")
-- True
--
-- >>> isErrorResult (parse personParser "123 Fred Clarkson y -123-456.789#")
-- True
--
-- >>> isErrorResult (parse personParser "123 Fred Clarkson y 123-456.789")
-- True
--
-- >>> parse personParser "123 Fred Clarkson y 123-456.789#"
-- Result >< Person {age = 123, firstName = "Fred", surname = "Clarkson", smoker = 'y', phone = "123-456.789"}
--
-- >>> parse personParser "123 Fred Clarkson y 123-456.789# rest"
-- Result > rest< Person {age = 123, firstName = "Fred", surname = "Clarkson", smoker = 'y', phone = "123-456.789"}
personParser ::
  Parser Person
personParser =
  flbindParser ageParser (\a ->
  spaces1 >>>
  flbindParser firstNameParser (\f ->
  spaces1 >>>
  flbindParser surnameParser (\s ->
  spaces1 >>>
  flbindParser smokerParser (\g ->
  spaces1 >>>
  flbindParser phoneParser (
  valueParser . Person a f s g)))))

-- Make sure all the tests pass!


-- | Write a Functor instance for a @Parser@.
-- /Tip:/ Use @bindParser@ and @valueParser@.
instance Functor Parser where
<<<<<<< HEAD
  (<$>) f =
    bindParser (valueParser . f)
=======
  (<$>) ::
    (a -> b)
    -> Parser a
    -> Parser b
  (<$>) =
     error "todo"
>>>>>>> a74ee33d

-- | Write a Apply instance for a @Parser@.
-- /Tip:/ Use @bindParser@ and @valueParser@.
instance Apply Parser where
<<<<<<< HEAD
  p <*> q =
    bindParser (\f -> bindParser (valueParser . f) q) p
=======
  (<*>) ::
    Parser (a -> b)
    -> Parser a
    -> Parser b
  (<*>) =
    error "todo"
>>>>>>> a74ee33d

-- | Write an Applicative functor instance for a @Parser@.
instance Applicative Parser where
  pure ::
    a
    -> Parser a
  pure =
    valueParser

-- | Write a Bind instance for a @Parser@.
instance Bind Parser where
  (=<<) ::
    (a -> Parser b)
    -> Parser a
    -> Parser b
  (=<<) =
    bindParser

instance Monad Parser where<|MERGE_RESOLUTION|>--- conflicted
+++ resolved
@@ -626,32 +626,22 @@
 -- | Write a Functor instance for a @Parser@.
 -- /Tip:/ Use @bindParser@ and @valueParser@.
 instance Functor Parser where
-<<<<<<< HEAD
-  (<$>) f =
-    bindParser (valueParser . f)
-=======
   (<$>) ::
     (a -> b)
     -> Parser a
     -> Parser b
-  (<$>) =
-     error "todo"
->>>>>>> a74ee33d
+  (<$>) f =
+    bindParser (valueParser . f)
 
 -- | Write a Apply instance for a @Parser@.
 -- /Tip:/ Use @bindParser@ and @valueParser@.
 instance Apply Parser where
-<<<<<<< HEAD
-  p <*> q =
-    bindParser (\f -> bindParser (valueParser . f) q) p
-=======
   (<*>) ::
     Parser (a -> b)
     -> Parser a
     -> Parser b
-  (<*>) =
-    error "todo"
->>>>>>> a74ee33d
+  p <*> q =
+    bindParser (\f -> bindParser (valueParser . f) q) p
 
 -- | Write an Applicative functor instance for a @Parser@.
 instance Applicative Parser where
